--- conflicted
+++ resolved
@@ -92,7 +92,6 @@
 
                         var request = new HttpRequestMessage
                         {
-<<<<<<< HEAD
                             Method = _method,
                             RequestUri = _targetUrl,
                             // We use a copy-pasted implementation of PushStreamContent here to avoid taking a dependency on the old ASP.NET Web API where it lives.
@@ -106,22 +105,10 @@
                                 {
                                     stream.Close();
                                 }
-                            }, ContentTypeHeaderValue),
+                            }, PrometheusConstants.ExporterContentTypeValue),
                         };
 
                         var response = await httpClient.SendAsync(request);
-=======
-                            try
-                            {
-                                // Do not pass CT because we only want to cancel after pushing, so a flush is always performed.
-                                await _registry.CollectAndExportAsTextAsync(stream, default);
-                            }
-                            finally
-                            {
-                                stream.Close();
-                            }
-                        }, PrometheusConstants.ExporterContentTypeValue));
->>>>>>> e88af982
 
                         // If anything goes wrong, we want to get at least an entry in the trace log.
                         response.EnsureSuccessStatusCode();
